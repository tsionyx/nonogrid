use crate::block::base::{
    color::{ColorId, ColorPalette},
    Block, Color,
};
use crate::utils::{from_two_powers, two_powers};

use std::fmt;
use std::ops::{Add, Sub};

use hashbrown::HashSet;

#[derive(Debug, PartialEq, Eq, Hash, Default, Copy, Clone, PartialOrd, Ord)]
pub struct MultiColor(pub ColorId);

impl Color for MultiColor {
    fn blank() -> Self {
        Self(ColorPalette::WHITE_ID)
    }

    fn is_solved(&self) -> bool {
        self.0.is_power_of_two()
    }

    fn memoize_rate() -> bool {
        true
    }
    /// Calculate the rate of the given cell.
    /// The formula is like that:
    ///   `rate = (N - n) / (N - 1)`, where
    ///    N = full puzzle color set
    ///    n = current color set for given cell,
    ///
    ///    in particular:
    ///    a) when the cell is completely unsolved
    ///       rate = (N - N) / (N - 1) = 0
    ///    b) when the cell is solved
    ///       rate = (N - 1) / (N - 1) = 1
    fn solution_rate(&self, all_colors: &[ColorId]) -> f64 {
        let all_colors: HashSet<_> = all_colors.iter().cloned().collect();
        let cell_colors = self.variants_as_ids();
        let cell_colors: HashSet<_> = cell_colors.intersection(&all_colors).collect();

        let current_size = cell_colors.len();
        if current_size == 0 {
            return 0.0;
        }
        if current_size == 1 {
            return 1.0;
        }

        let full_size = all_colors.len();
        let rate = full_size - current_size;
        let normalized_rate = rate as f64 / (full_size - 1) as f64;
        assert!(normalized_rate >= 0.0 && normalized_rate <= 1.0);

        normalized_rate
    }

    fn is_updated_with(&self, new: &Self) -> Result<bool, String> {
        if self == new {
            return Ok(false);
        }

        let self_colors = self.variants_as_ids();
        let other_colors = new.variants_as_ids();

        if self_colors.is_superset(&other_colors) {
            return Ok(true);
        }

        if self_colors.is_subset(&other_colors) {
            return Err("Cannot update with less specific color set".to_string());
        }

        Err("Color sets cannot be compared".to_string())
    }

    fn variants(&self) -> Vec<Self>
    where
        Self: Sized,
    {
        self.variants_as_ids().into_iter().map(Self).collect()
    }

    fn as_color_id(&self) -> Option<ColorId> {
        Some(self.0)
    }

    fn from_color_ids(ids: &[ColorId]) -> Self {
        Self(from_two_powers(ids))
    }
}

impl MultiColor {
    fn variants_as_ids(self) -> HashSet<ColorId> {
        two_powers(self.0).into_iter().collect()
    }
}

impl Add for MultiColor {
    type Output = Self;

    fn add(self, rhs: Self) -> Self::Output {
        rhs
    }
}

impl Sub for MultiColor {
    type Output = Result<Self, String>;

    fn sub(self, rhs: Self) -> Self::Output {
        if self.is_solved() {
            return Err(format!(
                "Cannot unset {:?} from already set cell {:?}",
                &rhs, &self
            ));
        }

        let colors = self.variants_as_ids();
        let bad_state = rhs.variants_as_ids();
        debug!("Previous state: {:?}", &colors);
        debug!("Bad state: {:?}", &bad_state);

        let new_value: HashSet<_> = colors.difference(&bad_state).cloned().collect();

        if !new_value.is_empty() && new_value.is_subset(&colors) {
            let new_state: Vec<_> = new_value.into_iter().collect();
            debug!("New state: {:?}", &new_state);
            Ok(Self(from_two_powers(&new_state)))
        } else {
            Err(format!(
                "Cannot unset the colors {:?} from {:?}",
                &bad_state, &colors
            ))
        }
    }
}

impl fmt::Display for MultiColor {
    fn fmt(&self, f: &mut fmt::Formatter) -> fmt::Result {
        let colors: Vec<_> = self.variants_as_ids().into_iter().collect();
        let symbol = if colors.len() == 1 {
            format!("{}", colors[0])
        } else {
            "?".to_string()
        };
        write!(f, "{}", symbol)
    }
}

#[derive(Debug, PartialEq, Eq, Hash, Default, Clone, Copy)]
pub struct ColoredBlock {
    size: usize,
    color: ColorId,
}

impl ColoredBlock {
    #[allow(dead_code)]
    pub fn from_size_and_color(size: usize, color: ColorId) -> Self {
        Self { size, color }
    }
}

impl Block for ColoredBlock {
    type Color = MultiColor;

    fn from_size_and_color(size: usize, color: Option<ColorId>) -> Self {
        let color = color.expect("Color not provided for ColoredBlock");
        Self { size, color }
    }

<<<<<<< HEAD
    fn partial_sums(desc: &[Self]) -> Vec<usize> {
        desc.iter()
            .scan(None, |prev: &mut Option<ColoredBlock>, block| {
                let current = if let Some(ref prev) = prev {
                    let sum = prev.size() + block.size();
                    if prev.color() == block.color() {
                        sum + 1
                    } else {
                        sum
                    }
                } else {
                    block.size()
                };

                *prev = Some(Self::from_size_and_color(current, block.color));
                Some(current)
=======
    fn partial_sums(desc: &[Self]) -> Vec<usize>
    where
        Self: Sized,
    {
        use std::iter::once;
        
        if desc.is_empty() {
            return vec![];
        }

        desc.iter()
            .zip(once(None).chain(desc.iter().map(Some)))
            .map(|(curr, prev)| curr.size() + prev.map_or(0, |x| (x.color() == curr.color()) as usize))
            .fold(Vec::with_capacity(desc.len()), |mut acc, size| {
                let new = acc.last().cloned().unwrap_or(0) + size;
                acc.push(new);
                acc
>>>>>>> 28d08587
            })
            .collect()
    }

    fn size(&self) -> usize {
        self.size
    }

    fn color(&self) -> Self::Color {
        MultiColor(self.color)
    }
}

impl fmt::Display for ColoredBlock {
    fn fmt(&self, f: &mut fmt::Formatter) -> fmt::Result {
        write!(f, "{}", self.size)
    }
}

#[cfg(test)]
mod tests {
    use super::ColoredBlock;
    use crate::block::{Block, Description};

    #[test]
    fn partial_sums_empty() {
        let d = Description::new(vec![]);
        assert_eq!(ColoredBlock::partial_sums(&d.vec), Vec::<usize>::new());
    }

    #[test]
    fn partial_sums_single() {
        let d = Description::new(vec![ColoredBlock::from_size_and_color(5, 1)]);
        assert_eq!(ColoredBlock::partial_sums(&d.vec), vec![5]);
    }

    #[test]
    fn check_partial_sums() {
        let d = Description::new(vec![
            ColoredBlock::from_size_and_color(1, 1),
            ColoredBlock::from_size_and_color(2, 1),
            ColoredBlock::from_size_and_color(3, 2),
        ]);
        assert_eq!(ColoredBlock::partial_sums(&d.vec), vec![1, 4, 7]);
    }
}<|MERGE_RESOLUTION|>--- conflicted
+++ resolved
@@ -169,7 +169,6 @@
         Self { size, color }
     }
 
-<<<<<<< HEAD
     fn partial_sums(desc: &[Self]) -> Vec<usize> {
         desc.iter()
             .scan(None, |prev: &mut Option<ColoredBlock>, block| {
@@ -186,25 +185,6 @@
 
                 *prev = Some(Self::from_size_and_color(current, block.color));
                 Some(current)
-=======
-    fn partial_sums(desc: &[Self]) -> Vec<usize>
-    where
-        Self: Sized,
-    {
-        use std::iter::once;
-        
-        if desc.is_empty() {
-            return vec![];
-        }
-
-        desc.iter()
-            .zip(once(None).chain(desc.iter().map(Some)))
-            .map(|(curr, prev)| curr.size() + prev.map_or(0, |x| (x.color() == curr.color()) as usize))
-            .fold(Vec::with_capacity(desc.len()), |mut acc, size| {
-                let new = acc.last().cloned().unwrap_or(0) + size;
-                acc.push(new);
-                acc
->>>>>>> 28d08587
             })
             .collect()
     }
