use crate::block::base::{
    color::{ColorId, ColorPalette},
    Block, Color,
};

use std::cmp::Ordering;
use std::fmt;
use std::ops::{Add, Sub};

#[derive(Debug, PartialEq, Eq, Hash, Copy, Clone, PartialOrd, Ord)]
pub enum BinaryColor {
    Undefined,
    White,
    Black,
    // especially for DynamicSolver
    BlackOrWhite,
}

impl Default for BinaryColor {
    fn default() -> Self {
        BinaryColor::Undefined
    }
}

impl Color for BinaryColor {
    fn blank() -> Self {
        BinaryColor::White
    }

    fn is_solved(&self) -> bool {
        *self == BinaryColor::Black || *self == BinaryColor::White
    }

    fn solution_rate(&self, _all_colors: &[ColorId]) -> f64 {
        if self.is_solved() {
            1.0
        } else {
            0.0
        }
    }

    fn is_updated_with(&self, new: &Self) -> Result<bool, String> {
        if self == new {
            return Ok(false);
        }

        if self != &BinaryColor::Undefined {
            return Err("Can only update undefined".to_string());
        }
        if !new.is_solved() { //this line seems suspicious -- logical error?
            return Err("Cannot update already solved".to_string());
        }

        Ok(true)
    }

    fn variants(&self) -> Vec<Self> {
        if self.is_solved() {
            vec![*self]
        } else {
            vec![BinaryColor::White, BinaryColor::Black]
        }
    }

    fn as_color_id(&self) -> Option<ColorId> {
        None
    }

    fn from_color_ids(ids: &[ColorId]) -> Self {
        if ids == [ColorPalette::WHITE_ID] {
            BinaryColor::Undefined
        } else {
            BinaryColor::Black
        }
    }
}

impl fmt::Display for BinaryColor {
    fn fmt(&self, f: &mut fmt::Formatter) -> fmt::Result {
        use BinaryColor::*;

        let symbol = match self {
            White => '.',
            Black => '\u{2b1b}',
            Undefined | BlackOrWhite => '?',
        };
        write!(f, "{}", symbol)
    }
}

impl BinaryColor {
    fn order(self) -> u8 {
        match self {
            BinaryColor::Undefined => 0,
            BinaryColor::White => 1,
            BinaryColor::Black => 2,
            _ => 3,
        }
    }
}

impl Add for BinaryColor {
    type Output = Self;

    fn add(self, rhs: Self) -> Self::Output {
        rhs
    }
}

impl Sub for BinaryColor {
    type Output = Result<Self, String>;

    fn sub(self, rhs: Self) -> Self::Output {
        if self.is_solved() {
            return Err(format!("Cannot unset already set cell {:?}", &self));
        }

        Ok(match rhs {
            BinaryColor::Black => BinaryColor::White,
            BinaryColor::White => BinaryColor::Black,
            _ => self,
        })
    }
}

#[derive(Debug, PartialEq, Eq, Hash, Default, Clone, Copy)]
pub struct BinaryBlock(pub usize);

impl Block for BinaryBlock {
    type Color = BinaryColor;

    fn from_size_and_color(size: usize, _color: Option<ColorId>) -> Self {
        Self(size)
    }

    fn partial_sums(desc: &[Self]) -> Vec<usize> {
        desc.iter()
<<<<<<< HEAD
            .scan(None, |prev, block| {
                let current = if let Some(ref prev_size) = prev {
                    prev_size + block.0 + 1
                } else {
                    block.0
                };
                *prev = Some(current);
                *prev
=======
            .fold(Vec::with_capacity(desc.len()), |mut acc, block| {
                let new = acc.last().cloned().map_or(0, |x| x + 1) + block.0;
                acc.push(new);
                acc
>>>>>>> 28d08587
            })
            .collect()
    }

    fn size(&self) -> usize {
        self.0
    }

    fn color(&self) -> Self::Color {
        BinaryColor::Black
    }
}

impl fmt::Display for BinaryBlock {
    fn fmt(&self, f: &mut fmt::Formatter) -> fmt::Result {
        write!(f, "{}", self.0)
    }
}

#[cfg(test)]
mod tests {
    use super::BinaryBlock;
    use crate::block::{Block, Description};

    #[test]
    fn partial_sums_empty() {
        let d = Description::new(vec![]);
        assert_eq!(BinaryBlock::partial_sums(&d.vec), Vec::<usize>::new());
    }

    #[test]
    fn partial_sums_single() {
        let d = Description::new(vec![BinaryBlock(5)]);
        assert_eq!(BinaryBlock::partial_sums(&d.vec), vec![5]);
    }

    #[test]
    fn check_partial_sums() {
        let d = Description::new(vec![BinaryBlock(1), BinaryBlock(2), BinaryBlock(3)]);
        assert_eq!(BinaryBlock::partial_sums(&d.vec), vec![1, 4, 8]);
    }
}<|MERGE_RESOLUTION|>--- conflicted
+++ resolved
@@ -3,7 +3,6 @@
     Block, Color,
 };
 
-use std::cmp::Ordering;
 use std::fmt;
 use std::ops::{Add, Sub};
 
@@ -12,7 +11,7 @@
     Undefined,
     White,
     Black,
-    // especially for DynamicSolver
+    // special value for DynamicSolver
     BlackOrWhite,
 }
 
@@ -47,7 +46,7 @@
         if self != &BinaryColor::Undefined {
             return Err("Can only update undefined".to_string());
         }
-        if !new.is_solved() { //this line seems suspicious -- logical error?
+        if !new.is_solved() {
             return Err("Cannot update already solved".to_string());
         }
 
@@ -88,17 +87,6 @@
     }
 }
 
-impl BinaryColor {
-    fn order(self) -> u8 {
-        match self {
-            BinaryColor::Undefined => 0,
-            BinaryColor::White => 1,
-            BinaryColor::Black => 2,
-            _ => 3,
-        }
-    }
-}
-
 impl Add for BinaryColor {
     type Output = Self;
 
@@ -135,7 +123,6 @@
 
     fn partial_sums(desc: &[Self]) -> Vec<usize> {
         desc.iter()
-<<<<<<< HEAD
             .scan(None, |prev, block| {
                 let current = if let Some(ref prev_size) = prev {
                     prev_size + block.0 + 1
@@ -144,12 +131,6 @@
                 };
                 *prev = Some(current);
                 *prev
-=======
-            .fold(Vec::with_capacity(desc.len()), |mut acc, block| {
-                let new = acc.last().cloned().map_or(0, |x| x + 1) + block.0;
-                acc.push(new);
-                acc
->>>>>>> 28d08587
             })
             .collect()
     }
