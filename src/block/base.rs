use crate::block::base::color::ColorId;
use crate::utils;

use std::fmt::Debug;
use std::hash::Hash;
use std::marker::Sized;
use std::ops::{Add, Sub};

pub trait Color
where
    Self: Debug
        + Eq
        + Hash
        + Default
        + Copy
        + Send
        + Sync
        + Ord
        + Add<Output = Self>
        + Sub<Output = Result<Self, String>>,
{
    fn blank() -> Self;
    fn is_solved(&self) -> bool;
    fn memoize_rate() -> bool {
        false
    }
    fn solution_rate(&self, all_colors: &[ColorId]) -> f64;
    fn is_updated_with(&self, new: &Self) -> Result<bool, String>;
    fn variants(&self) -> Vec<Self>
    where
        Self: Sized;

    fn as_color_id(&self) -> Option<ColorId>;
    fn from_color_ids(ids: &[ColorId]) -> Self;
}

pub trait Block
where
<<<<<<< HEAD
    Self: Debug + PartialEq + Eq + Hash + Default + Clone + Copy + Send + Sync,
=======
    Self: Debug + Eq + Hash + Default + Clone + Send + Sync,
>>>>>>> 28d08587
{
    type Color: Color;

    fn from_str_and_color(s: &str, color: Option<ColorId>) -> Self {
        let size = s.parse::<usize>().expect("Non-integer block size given");
        Self::from_size_and_color(size, color)
    }

    fn from_size_and_color(size: usize, color: Option<ColorId>) -> Self;
    fn partial_sums(desc: &[Self]) -> Vec<usize>
    where
        Self: Sized;

    fn size(&self) -> usize;
    fn color(&self) -> Self::Color;
}

#[derive(Debug, PartialEq, Eq, Hash, Clone)]
pub struct Description<T: Block>
where
    T: Block,
{
    pub vec: Vec<T>,
}

impl<T> Description<T>
where
    T: Block,
{
    pub fn new(mut vec: Vec<T>) -> Self {
        let zero = T::default();
        vec.retain(|x| *x != zero);
        Self { vec }
    }
}

/// Generate clues for the given line of color codes
fn line_clues<B>(line: &[color::ColorId], blank_code: color::ColorId) -> Description<B>
where
    B: Block,
{
    let size = line.len();

    let mut description = vec![];

    let mut index = 0;
    while index < size {
        let block_begin = index;
        let color_number = line[index];

        index += line[index..].iter().take_while(|&&x| x == color_number).count();

        let block_size = index - block_begin;
        if (block_size > 0) && (color_number != blank_code) {
            let block = B::from_size_and_color(block_size, Some(color_number));
            description.push(block);
        }
    }
    Description::new(description)
}

/// Generate nonogram description (columns and rows) from a solution matrix.
pub fn clues_from_solution<B>(
    solution_matrix: &[Vec<color::ColorId>],
    blank_code: color::ColorId,
) -> (Vec<Description<B>>, Vec<Description<B>>)
where
    B: Block,
{
    let height = solution_matrix.len();
    if height == 0 {
        return (vec![], vec![]);
    }

    let width = solution_matrix[0].len();
    if width == 0 {
        return (vec![], vec![]);
    }

    let columns = (0..width)
        .map(|col_index| {
            let column: Vec<_> = (0..height)
                .map(|row_index| solution_matrix[row_index][col_index])
                .collect();
            line_clues(&column, blank_code)
        })
        .collect();
    let rows = solution_matrix.iter()
        .map(|row| line_clues(row, blank_code))
        .collect();
    
    (columns, rows)
}

pub mod color {
    use std::collections::{HashMap, HashSet};

    #[derive(Debug, PartialEq, Clone)] //, Eq, Hash, Copy, Clone, PartialOrd)]
    pub enum ColorValue {
        // "red", "blue", "pink"
        CommonName(String),
        // (0, 255, 0) for green
        RgbTriplet(u8, u8, u8),
        // 0xFF0 for yellow
        HexValue3(u16),
        // 0xFF00FF for magenta
        HexValue6(u32),
    }

    /// ```
    /// use nonogrid::block::base::color::ColorValue;
    ///
    /// assert_eq!(ColorValue::parse("0F0"), ColorValue::HexValue3(240));
    /// assert_eq!(ColorValue::parse("0000FF"), ColorValue::HexValue6(255));
    /// assert_eq!(ColorValue::parse("white"), ColorValue::CommonName("white".to_string()));
    /// assert_eq!(ColorValue::parse("200, 16,0  "), ColorValue::RgbTriplet(200, 16, 0));
    /// // invalid triplet: G component is not an u8
    /// assert_eq!(ColorValue::parse("200, X, 16"), ColorValue::CommonName("200, X, 16".to_string()));
    /// ```
    impl ColorValue {
        pub fn parse(value: &str) -> Self {
            if value.len() == 3 {
                let hex3 = u16::from_str_radix(value, 16);
                if let Ok(hex3) = hex3 {
                    return ColorValue::HexValue3(hex3);
                }
            }

            if value.len() == 6 {
                let hex6 = u32::from_str_radix(value, 16);
                if let Ok(hex6) = hex6 {
                    return ColorValue::HexValue6(hex6);
                }
            }

            let rgb: Vec<_> = value.split(',').collect();
            if rgb.len() == 3 {
                let rgb: Vec<_> = rgb
                    .iter()
                    .filter_map(|component| component.trim().parse::<u8>().ok())
                    .collect();

                if rgb.len() == 3 {
                    return ColorValue::RgbTriplet(rgb[0], rgb[1], rgb[2]);
                }
            }

            ColorValue::CommonName(value.to_string())
        }

        /// ```
        /// use nonogrid::block::base::color::ColorValue;
        ///
        /// assert_eq!(ColorValue::parse("0F0").to_rgb(), (0, 255, 0));
        /// assert_eq!(ColorValue::parse("0000FF").to_rgb(), (0, 0, 255));
        /// assert_eq!(ColorValue::parse("red").to_rgb(), (255, 0, 0));
        /// assert_eq!(ColorValue::parse("YELLOW").to_rgb(), (255, 255, 0));
        /// assert_eq!(ColorValue::parse("teal").to_rgb(), (0, 128, 128));
        /// assert_eq!(ColorValue::parse("unknown").to_rgb(), (0, 0, 0));
        /// assert_eq!(ColorValue::parse("200, 16,0  ").to_rgb(), (200, 16, 0));
        /// // short form
        /// assert_eq!(ColorValue::parse("55bb88").to_rgb(), ColorValue::parse("5b8").to_rgb());
        /// ```
        pub fn to_rgb(&self) -> (u8, u8, u8) {
            match self {
                ColorValue::RgbTriplet(r, g, b) => (*r, *g, *b),
                ColorValue::HexValue3(hex3) => {
                    let (r, gb) = (hex3 / 256, hex3 % 256);
                    let (g, b) = (gb / 16, gb % 16);

                    ((r * 17) as u8, (g * 17) as u8, (b * 17) as u8)
                }
                ColorValue::HexValue6(hex6) => {
                    let (r, gb) = (hex6 / (1 << 16), hex6 % (1 << 16));
                    let (g, b) = (gb / 256, gb % 256);

                    (r as u8, g as u8, b as u8)
                }
                // https://www.rapidtables.com/web/color/RGB_Color.html#color-table
                ColorValue::CommonName(name) => match name.to_lowercase().as_str() {
                    "black" => (0, 0, 0),
                    "white" => (255, 255, 255),
                    "red" => (255, 0, 0),
                    "lime" => (0, 255, 0),
                    "blue" => (0, 0, 255),
                    "yellow" => (255, 255, 0),
                    "cyan" => (0, 255, 255),
                    "aqua" => (0, 255, 255),
                    "magenta" => (255, 0, 255),
                    "fuchsia" => (255, 0, 255),
                    "silver" => (192, 192, 192),
                    "gray" => (128, 128, 128),
                    "maroon" => (128, 0, 0),
                    "olive" => (128, 128, 0),
                    "green" => (0, 128, 0),
                    "purple" => (128, 0, 128),
                    "teal" => (0, 128, 128),
                    "navy" => (0, 0, 128),
                    _unknown_color => (0, 0, 0),
                },
            }
        }
    }

    pub type ColorId = u32;

    #[derive(Clone)]
    pub struct ColorDesc {
        id: ColorId,
        name: String,
        value: ColorValue,
        symbol: char,
    }

    impl ColorDesc {
        /// used in ShellRenderer
        pub fn symbol(&self) -> String {
            self.symbol.to_string()
        }

        pub fn name(&self) -> &str {
            self.name.as_str()
        }

        pub fn rgb_value(&self) -> (u8, u8, u8) {
            self.value.to_rgb()
        }
    }

    #[derive(Clone)]
    pub struct ColorPalette {
        vec: HashMap<String, ColorDesc>,
        symbols: Vec<char>,
        default_color: Option<String>,
    }

    impl ColorPalette {
        pub const WHITE_ID: ColorId = 1;

        pub fn with_white_and_black(white_name: &str, black_name: &str) -> Self {
            let mut this = Self::with_white(white_name);
            this.color_with_name_value_and_symbol(black_name, ColorValue::HexValue3(0x000), 'X');
            this.set_default(black_name);
            this
        }

        pub fn with_white(white_name: &str) -> Self {
            let mut this = Self::new();
            this.color_with_name_value_symbol_and_id(
                white_name,
                ColorValue::HexValue3(0xFFF),
                '.',
                Self::WHITE_ID,
            );

            this
        }

        fn new() -> Self {
            Self::with_colors(HashMap::new())
        }

        fn with_colors(colors: HashMap<String, ColorDesc>) -> Self {
            let symbols = (0..0xFF)
                .filter(u8::is_ascii_punctuation)
                .map(char::from)
                .collect();

            Self {
                vec: colors,
                symbols,
                default_color: None,
            }
        }

        pub fn set_default(&mut self, color_name: &str) -> bool {
            if self.vec.contains_key(color_name) {
                self.default_color = Some(color_name.to_string());
                return true;
            }

            false
        }

        pub fn get_default(&self) -> Option<String> {
            self.default_color.clone()
        }

        pub fn id_by_name(&self, name: &str) -> Option<ColorId> {
            self.vec.get(name).map(|desc| desc.id)
        }

        pub fn desc_by_id(&self, id: ColorId) -> Option<ColorDesc> {
            self.vec.values().find(|color_desc| color_desc.id == id).cloned()
        }

        fn add(&mut self, color: ColorDesc) {
            self.vec.insert(color.name.clone(), color);
        }

        pub fn color_with_name_value_symbol_and_id(
            &mut self,
            name: &str,
            value: ColorValue,
            symbol: char,
            id: ColorId,
        ) {
            let new = ColorDesc {
                id,
                name: name.to_string(),
                value,
                symbol,
            };
            if !self.vec.contains_key(name) {
                self.add(new);
            }
        }

        pub fn color_with_name_value_and_symbol(
            &mut self,
            name: &str,
            value: ColorValue,
            symbol: char,
        ) {
            let current_max = self.vec.values().map(|color| color.id).max();
            let id = current_max.map_or(1, |val| val * 2);
            self.color_with_name_value_symbol_and_id(name, value, symbol, id)
        }

        #[allow(dead_code)]
        pub fn color_with_name_and_value(&mut self, name: &str, value: ColorValue) {
            let occupied_symbols: HashSet<_> = self.vec.values().collect();

            let &next_symbol = self
                .symbols
                .iter()
                .find(|available_symbol| !occupied_symbols.contains(&available_symbol))
                .expect("Cannot create color: No more symbols available.");

            self.color_with_name_value_and_symbol(name, value, next_symbol)
        }
    }
}<|MERGE_RESOLUTION|>--- conflicted
+++ resolved
@@ -1,5 +1,4 @@
 use crate::block::base::color::ColorId;
-use crate::utils;
 
 use std::fmt::Debug;
 use std::hash::Hash;
@@ -36,11 +35,7 @@
 
 pub trait Block
 where
-<<<<<<< HEAD
-    Self: Debug + PartialEq + Eq + Hash + Default + Clone + Copy + Send + Sync,
-=======
-    Self: Debug + Eq + Hash + Default + Clone + Send + Sync,
->>>>>>> 28d08587
+    Self: Debug + Eq + Hash + Default + Copy + Send + Sync,
 {
     type Color: Color;
 
@@ -91,7 +86,10 @@
         let block_begin = index;
         let color_number = line[index];
 
-        index += line[index..].iter().take_while(|&&x| x == color_number).count();
+        index += line[index..]
+            .iter()
+            .take_while(|&&x| x == color_number)
+            .count();
 
         let block_size = index - block_begin;
         if (block_size > 0) && (color_number != blank_code) {
@@ -128,10 +126,10 @@
             line_clues(&column, blank_code)
         })
         .collect();
-    let rows = solution_matrix.iter()
+    let rows = solution_matrix
+        .iter()
         .map(|row| line_clues(row, blank_code))
         .collect();
-    
     (columns, rows)
 }
 
@@ -334,7 +332,10 @@
         }
 
         pub fn desc_by_id(&self, id: ColorId) -> Option<ColorDesc> {
-            self.vec.values().find(|color_desc| color_desc.id == id).cloned()
+            self.vec
+                .values()
+                .find(|color_desc| color_desc.id == id)
+                .cloned()
         }
 
         fn add(&mut self, color: ColorDesc) {
@@ -372,7 +373,8 @@
 
         #[allow(dead_code)]
         pub fn color_with_name_and_value(&mut self, name: &str, value: ColorValue) {
-            let occupied_symbols: HashSet<_> = self.vec.values().collect();
+            let occupied_symbols: HashSet<_> =
+                self.vec.values().map(|color| color.symbol).collect();
 
             let &next_symbol = self
                 .symbols
