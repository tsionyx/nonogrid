use std::env;

use hashbrown::hash_map::DefaultHashBuilder;
use ordered_float::OrderedFloat;
use priority_queue::PriorityQueue as PQ;

use crate::block::{Block, Color};
use crate::board::{Board, Point};
use crate::solver::{line::LineSolver, propagation};
use crate::utils::{
    iter::PartialEntry,
    rc::{MutRc, ReadRef},
};

//use std::time::Instant;

#[derive(Debug)]
pub struct ProbeImpact<C: Color> {
    point: Point,
    color: C,
    cells_solved: usize,
    probe_priority: Priority,
}

impl<C: Color> ProbeImpact<C> {
    pub fn as_tuple(&self) -> (Point, C, usize, Priority) {
        (
            self.point,
            self.color,
            self.cells_solved,
            self.probe_priority,
        )
    }
}

#[derive(Debug, Ord, PartialOrd, Eq, PartialEq, Copy, Clone)]
//pub struct Priority(pub u32);
pub struct Priority(pub OrderedFloat<f64>);

impl Priority {
    //const MULTIPLIER: u32 = 10000;
    //const NEIGHBOUR_OF_NEWLY_SOLVED: Self = Self(10 * Self::MULTIPLIER);
    //const NEIGHBOUR_OF_CONTRADICTION: Self = Self(20 * Self::MULTIPLIER);
    const NEIGHBOUR_OF_NEWLY_SOLVED: Self = Self(OrderedFloat(10.0));
    const NEIGHBOUR_OF_CONTRADICTION: Self = Self(OrderedFloat(20.0));
}

impl From<f64> for Priority {
    fn from(val: f64) -> Self {
        //Self((val * Self::MULTIPLIER as f64) as u32)
        Self(OrderedFloat(val))
    }
}

pub type Impact<B> = Vec<ProbeImpact<<B as Block>::Color>>;
type OrderedPoints = PQ<Point, Priority, DefaultHashBuilder>;

pub trait ProbeSolver {
    type BlockType: Block;

    fn with_board(board: MutRc<Board<Self::BlockType>>) -> Self;

    fn unsolved_cells(&self) -> OrderedPoints;
    fn propagate_point<S>(&mut self, point: &Point) -> Result<Vec<(Point, Priority)>, ()>
    where
        S: LineSolver<BlockType = Self::BlockType>;

    fn run_unsolved<S>(&mut self) -> Result<Impact<Self::BlockType>, String>
    where
        S: LineSolver<BlockType = Self::BlockType>,
    {
        self.run::<S>(&mut self.unsolved_cells())
    }

    fn run<S>(&mut self, probes: &mut OrderedPoints) -> Result<Impact<Self::BlockType>, String>
    where
        S: LineSolver<BlockType = Self::BlockType>;
}

#[allow(missing_debug_implementations)]
pub struct FullProbe1<B>
where
    B: Block,
{
    board: MutRc<Board<B>>,
    low_threshold: Priority,
    propagation_solver: propagation::Solver<B>,
}

fn low_priority_threshold() -> Priority {
    env::var("LOW_PRIORITY")
        .ok()
        .and_then(|val| val.parse().ok())
        .unwrap_or(0.0)
        .into()
}

impl<B> ProbeSolver for FullProbe1<B>
where
    B: Block,
{
    type BlockType = B;

    fn with_board(board: MutRc<Board<B>>) -> Self {
        let propagation_solver = propagation::Solver::with_cache(MutRc::clone(&board));
        Self {
            board,
            low_threshold: low_priority_threshold(),
            propagation_solver,
        }
    }

    fn unsolved_cells(&self) -> OrderedPoints {
        let board = self.board();
        let unsolved = board.unsolved_cells();

        let mut row_rate_cache = Vec::with_none(board.height());
        let mut column_rate_cache = Vec::with_none(board.width());

        let mut queue = OrderedPoints::with_default_hasher();
        queue.extend(unsolved.map(|point| {
            let no_solved = 4 - board.unsolved_neighbours(&point).count();
            let row_rate = row_rate_cache
                .unwrap_or_insert_with(point.y(), || board.row_solution_rate(point.y()));
            let column_rate = column_rate_cache
                .unwrap_or_insert_with(point.x(), || board.column_solution_rate(point.x()));

            let priority = no_solved as f64 + row_rate + column_rate;
            (point, priority.into())
        }));

        queue
    }

    fn propagate_point<S>(&mut self, point: &Point) -> Result<Vec<(Point, Priority)>, ()>
    where
        S: LineSolver<BlockType = B>,
    {
        let fixed_points = self.run_propagation::<S>(point)?;
        let board = self.board();
        debug!("Solution rate: {:.2}", self.board().solution_rate());

        Ok(fixed_points
            .into_iter()
            .flat_map(|new_point| {
                board
                    .unsolved_neighbours(&new_point)
                    .map(|neighbour| (neighbour, Priority::NEIGHBOUR_OF_NEWLY_SOLVED))
            })
            .chain(
                self.board()
                    .unsolved_neighbours(&point)
                    .map(|neighbour| (neighbour, Priority::NEIGHBOUR_OF_CONTRADICTION)),
            )
            .collect())
    }

    fn run<S>(&mut self, probes: &mut OrderedPoints) -> Result<Impact<Self::BlockType>, String>
    where
        S: LineSolver<BlockType = B>,
    {
        //let start = Instant::now();
        let mut contradictions_number = 0;
        //let mut iteration_probes = HashSet::new();

        let impact =
            loop {
                let mut impact = Vec::new();

                if self.is_solved() {
                    break impact;
                }

                let mut false_probes = None;
                let mut probe_counter = 0_u32;

                while let Some((point, priority)) = probes.pop() {
                    probe_counter += 1;

                    debug!(
                        "Trying probe #{} {:?} with priority {:?}",
                        probe_counter, point, priority
                    );
                    if priority < self.low_threshold {
                        impact.extend(self.board().cell(&point).variants().into_iter().map(
                            |color| ProbeImpact {
                                point,
                                color,
                                probe_priority: priority,
                                cells_solved: 0,
                            },
                        ));
                        continue;
                    }

                    let probe_results = self.probe::<S>(point);
                    let (contradictions, non_contradictions): (Vec<_>, Vec<_>) = probe_results
                        .into_iter()
                        .partition(|(_color, res)| res.is_contradiction());

                    if !contradictions.is_empty() {
                        let bad_colors: Vec<_> = contradictions
                            .into_iter()
                            .map(|(color, _should_be_none)| color)
                            .collect();

<<<<<<< HEAD
                        false_probes = Some((point, bad_colors));
                        break;
                    }
=======
                let (contradictions, non_contradictions): (Vec<_>, Vec<_>) = probe_results
                    .into_iter()
                    .partition(|(_color, size)| size.is_none());

                if !contradictions.is_empty() {
                    let bad_colors = contradictions
                        .into_iter()
                        .map(|(color, _should_be_none)| color);
>>>>>>> d52c8eee

                    impact.extend(non_contradictions.into_iter().map(|(color, updated)| {
                        ProbeImpact {
                            point,
                            color,
                            probe_priority: priority,
                            cells_solved: updated.unwrap(),
                        }
                    }));
                }

                if let Some((contradiction, colors)) = false_probes {
                    contradictions_number += 1;

                    for color in &colors {
                        Board::unset_color_with_callback(
                            MutRc::clone(&self.board),
                            &contradiction,
                            color,
                        )?;
                    }
                    let new_probes = self.propagate_point::<S>(&contradiction).map_err(|_| {
                        format!(
                            "Error while propagating contradicted values {:?} in {:?}",
                            &colors, &contradiction
                        )
                    })?;
                    probes.extend(new_probes);
                } else {
                    break impact;
                }
            };

        if contradictions_number > 0 {
            //let total_time = start.elapsed();
            //info!(
            //    "Full solution: {}.{:06} sec",
            //    total_time.as_secs(),
            //    total_time.subsec_micros()
            //);
            info!("Contradictions found: {}", contradictions_number);
        }
        Ok(impact)
    }
}

enum ProbeResult<PropagationResult> {
    Contradiction,
    NewInfo(PropagationResult),
}

impl<PropagationResult> ProbeResult<PropagationResult> {
    fn is_contradiction(&self) -> bool {
        if let ProbeResult::Contradiction = self {
            true
        } else {
            false
        }
    }

    fn unwrap(self) -> PropagationResult {
        if let ProbeResult::NewInfo(res) = self {
            return res;
        }

        panic!("The result is contradiction")
    }
}

impl<B> FullProbe1<B>
where
    B: Block,
{
    fn board(&self) -> ReadRef<Board<B>> {
        self.board.read()
    }

    fn run_propagation<S>(&mut self, point: &Point) -> Result<Vec<Point>, ()>
    where
        S: LineSolver<BlockType = B>,
    {
        self.propagation_solver.run::<S>(Some(*point))
    }

    fn is_solved(&self) -> bool {
        self.board().is_solved_full()
    }

    /// Try every color for given cell
    /// and return the number of solved cells (Some) or contradiction (None)
    fn probe<S>(&mut self, point: Point) -> Vec<(B::Color, ProbeResult<usize>)>
    where
        S: LineSolver<BlockType = B>,
    {
        if self.board().cell(&point).is_solved() {
            info!("Probing expired! {:?}", point);
        }

        let vars = self.board().cell(&point).variants();
        debug!("Probing {:?} for variants: {:?}", point, vars);

        vars.into_iter()
            .map(|assumption| {
                let save = self.board().make_snapshot();
                Board::set_color_with_callback(MutRc::clone(&self.board), &point, &assumption);

                let solved = self.run_propagation::<S>(&point);

                let impact = solved.ok().map_or_else(
                    || {
                        debug!("Contradiction found! {:?}: {:?}", point, assumption);
                        ProbeResult::Contradiction
                    },
                    |new_cells| {
                        if !new_cells.is_empty() {
                            debug!(
                                "Probing {:?}: {:?} brings some new info: {:?}",
                                point, assumption, new_cells
                            );
                        }
                        ProbeResult::NewInfo(new_cells.len())
                    },
                );
                Board::restore_with_callback(MutRc::clone(&self.board), save);

                (assumption, impact)
            })
            .collect()
    }
}<|MERGE_RESOLUTION|>--- conflicted
+++ resolved
@@ -199,25 +199,13 @@
                         .partition(|(_color, res)| res.is_contradiction());
 
                     if !contradictions.is_empty() {
-                        let bad_colors: Vec<_> = contradictions
+                        let bad_colors = contradictions
                             .into_iter()
-                            .map(|(color, _should_be_none)| color)
-                            .collect();
-
-<<<<<<< HEAD
+                            .map(|(color, _should_be_none)| color);
+
                         false_probes = Some((point, bad_colors));
                         break;
                     }
-=======
-                let (contradictions, non_contradictions): (Vec<_>, Vec<_>) = probe_results
-                    .into_iter()
-                    .partition(|(_color, size)| size.is_none());
-
-                if !contradictions.is_empty() {
-                    let bad_colors = contradictions
-                        .into_iter()
-                        .map(|(color, _should_be_none)| color);
->>>>>>> d52c8eee
 
                     impact.extend(non_contradictions.into_iter().map(|(color, updated)| {
                         ProbeImpact {
@@ -232,17 +220,17 @@
                 if let Some((contradiction, colors)) = false_probes {
                     contradictions_number += 1;
 
-                    for color in &colors {
+                    for color in colors {
                         Board::unset_color_with_callback(
                             MutRc::clone(&self.board),
                             &contradiction,
-                            color,
+                            &color,
                         )?;
                     }
                     let new_probes = self.propagate_point::<S>(&contradiction).map_err(|_| {
                         format!(
-                            "Error while propagating contradicted values {:?} in {:?}",
-                            &colors, &contradiction
+                            "Error while propagating contradicted values in {:?}",
+                            &contradiction
                         )
                     })?;
                     probes.extend(new_probes);
